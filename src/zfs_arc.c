/**
 * collectd - src/zfs_arc.c
 * Copyright (C) 2009  Anthony Dewhurst
 *
 * This program is free software; you can redistribute it and/or modify it
 * under the terms of the GNU General Public License as published by the
 * Free Software Foundation; only version 2 of the License is applicable.
 *
 * This program is distributed in the hope that it will be useful, but
 * WITHOUT ANY WARRANTY; without even the implied warranty of
 * MERCHANTABILITY or FITNESS FOR A PARTICULAR PURPOSE.  See the GNU
 * General Public License for more details.
 *
 * You should have received a copy of the GNU General Public License along
 * with this program; if not, write to the Free Software Foundation, Inc.,
 * 51 Franklin St, Fifth Floor, Boston, MA  02110-1301 USA
 *
 * Authors:
 *   Anthony Dewhurst <dewhurst at gmail>
 **/

#include "collectd.h"
#include "common.h"
#include "plugin.h"

/*
 * Global variables
 */

extern kstat_ctl_t *kc;

static void za_submit (const char* type, const char* type_instance, value_t* values, int values_len)
{
	value_list_t vl = VALUE_LIST_INIT;

	vl.values = values;
	vl.values_len = values_len;

	sstrncpy (vl.host, hostname_g, sizeof (vl.host));
	sstrncpy (vl.plugin, "zfs_arc", sizeof (vl.plugin));
	sstrncpy (vl.type, type, sizeof (vl.type));
	sstrncpy (vl.type_instance, type_instance, sizeof (vl.type_instance));

	plugin_dispatch_values (&vl);
}

static void za_submit_gauge (const char* type, const char* type_instance, gauge_t value)
{
	value_t vv;

	vv.gauge = value;
	za_submit (type, type_instance, &vv, 1);
}

static void za_submit_derive (const char* type, const char* type_instance, derive_t dv)
{
	value_t vv;

	vv.derive = dv;
	za_submit (type, type_instance, &vv, 1);
}

static void za_submit_ratio (const char* type_instance, gauge_t hits, gauge_t misses)
{
	gauge_t ratio = NAN;

	if (!isfinite (hits) || (hits < 0.0))
		hits = 0.0;
	if (!isfinite (misses) || (misses < 0.0))
		misses = 0.0;

	if ((hits != 0.0) || (misses != 0.0))
		ratio = hits / (hits + misses);

	za_submit_gauge ("cache_ratio", type_instance, ratio);
}

static int za_read (void)
{
<<<<<<< HEAD
	gauge_t  arc_size, l2_size;
	derive_t demand_data_hits,
		 demand_metadata_hits,
		 prefetch_data_hits,
		 prefetch_metadata_hits,
		 demand_data_misses,
		 demand_metadata_misses,
		 prefetch_data_misses,
		 prefetch_metadata_misses;
	gauge_t  arc_hits, arc_misses, l2_hits, l2_misses;
	value_t  l2_io[2];
=======
	gauge_t   arcsize, targetsize, minlimit, maxlimit, hits, misses, l2_size, l2_hits, l2_misses;
	counter_t demand_data_hits, demand_metadata_hits, prefetch_data_hits, prefetch_metadata_hits;
	counter_t demand_data_misses, demand_metadata_misses, prefetch_data_misses, prefetch_metadata_misses;
	counter_t l2_read_bytes, l2_write_bytes;
	kstat_t	 *ksp	= NULL;
>>>>>>> e4998db5

	get_kstat (&ksp, "zfs", 0, "arcstats");
	if (ksp == NULL)
	{
		ERROR ("zfs_arc plugin: Cannot find zfs:0:arcstats kstat.");
		return (-1);
	}

	/* Sizes */
	arc_size   = get_kstat_value(ksp, "size");
	l2_size    = get_kstat_value(ksp, "l2_size");

	za_submit_gauge ("cache_size", "arc", arc_size);
	za_submit_gauge ("cache_size", "L2", l2_size);

	/* Hits / misses */
	demand_data_hits       = get_kstat_value(ksp, "demand_data_hits");
	demand_metadata_hits   = get_kstat_value(ksp, "demand_metadata_hits");
	prefetch_data_hits     = get_kstat_value(ksp, "prefetch_data_hits");
	prefetch_metadata_hits = get_kstat_value(ksp, "prefetch_metadata_hits");

	demand_data_misses       = get_kstat_value(ksp, "demand_data_misses");
	demand_metadata_misses   = get_kstat_value(ksp, "demand_metadata_misses");
	prefetch_data_misses     = get_kstat_value(ksp, "prefetch_data_misses");
	prefetch_metadata_misses = get_kstat_value(ksp, "prefetch_metadata_misses");

	za_submit_derive ("cache_result", "demand_data-hit",       demand_data_hits);
	za_submit_derive ("cache_result", "demand_metadata-hit",   demand_metadata_hits);
	za_submit_derive ("cache_result", "prefetch_data-hit",     prefetch_data_hits);
	za_submit_derive ("cache_result", "prefetch_metadata-hit", prefetch_metadata_hits);

	za_submit_derive ("cache_result", "demand_data-miss",       demand_data_misses);
	za_submit_derive ("cache_result", "demand_metadata-miss",   demand_metadata_misses);
	za_submit_derive ("cache_result", "prefetch_data-miss",     prefetch_data_misses);
	za_submit_derive ("cache_result", "prefetch_metadata-miss", prefetch_metadata_misses);

	/* Ratios */
	arc_hits   = (gauge_t) get_kstat_value(ksp, "hits");
	arc_misses = (gauge_t) get_kstat_value(ksp, "misses");
	l2_hits    = (gauge_t) get_kstat_value(ksp, "l2_hits");
	l2_misses  = (gauge_t) get_kstat_value(ksp, "l2_misses");

	za_submit_ratio ("arc", arc_hits, arc_misses);
	za_submit_ratio ("L2", l2_hits, l2_misses);

	/* I/O */
	l2_io[0].derive = get_kstat_value(ksp, "l2_read_bytes");
	l2_io[1].derive = get_kstat_value(ksp, "l2_write_bytes");

	za_submit ("io_octets", "L2", l2_io, /* num values = */ 2);

	return (0);
} /* int za_read */

static int za_init (void) /* {{{ */
{
	/* kstats chain already opened by update_kstat (using *kc), verify everything went fine. */
	if (kc == NULL)
	{
		ERROR ("zfs_arc plugin: kstat chain control structure not available.");
		return (-1);
	}

	return (0);
} /* }}} int za_init */

void module_register (void)
{
	plugin_register_init ("zfs_arc", za_init);
	plugin_register_read ("zfs_arc", za_read);
} /* void module_register */

/* vmi: set sw=8 noexpandtab fdm=marker : */<|MERGE_RESOLUTION|>--- conflicted
+++ resolved
@@ -77,7 +77,6 @@
 
 static int za_read (void)
 {
-<<<<<<< HEAD
 	gauge_t  arc_size, l2_size;
 	derive_t demand_data_hits,
 		 demand_metadata_hits,
@@ -89,13 +88,7 @@
 		 prefetch_metadata_misses;
 	gauge_t  arc_hits, arc_misses, l2_hits, l2_misses;
 	value_t  l2_io[2];
-=======
-	gauge_t   arcsize, targetsize, minlimit, maxlimit, hits, misses, l2_size, l2_hits, l2_misses;
-	counter_t demand_data_hits, demand_metadata_hits, prefetch_data_hits, prefetch_metadata_hits;
-	counter_t demand_data_misses, demand_metadata_misses, prefetch_data_misses, prefetch_metadata_misses;
-	counter_t l2_read_bytes, l2_write_bytes;
 	kstat_t	 *ksp	= NULL;
->>>>>>> e4998db5
 
 	get_kstat (&ksp, "zfs", 0, "arcstats");
 	if (ksp == NULL)
