/**
 * collectd - src/intel_rdt.c
 *
 * Copyright(c) 2016 Intel Corporation. All rights reserved.
 *
 * Permission is hereby granted, free of charge, to any person obtaining a copy
 * of this software and associated documentation files (the "Software"), to deal
 * in the Software without restriction, including without limitation the rights
 * to use, copy, modify, merge, publish, distribute, sublicense, and/or sell
 * copies of the Software, and to permit persons to whom the Software is
 * furnished to do so, subject to the following conditions:
 *
 * The above copyright notice and this permission notice shall be included in
 * all copies or substantial portions of the Software.
 *
 * THE SOFTWARE IS PROVIDED "AS IS", WITHOUT WARRANTY OF ANY KIND, EXPRESS OR
 * IMPLIED, INCLUDING BUT NOT LIMITED TO THE WARRANTIES OF MERCHANTABILITY,
 * FITNESS FOR A PARTICULAR PURPOSE AND NONINFRINGEMENT. IN NO EVENT SHALL THE
 * AUTHORS OR COPYRIGHT HOLDERS BE LIABLE FOR ANY CLAIM, DAMAGES OR OTHER
 * LIABILITY, WHETHER IN AN ACTION OF CONTRACT, TORT OR OTHERWISE, ARISING FROM,
 * OUT OF OR IN CONNECTION WITH THE SOFTWARE OR THE USE OR OTHER DEALINGS IN THE
 * SOFTWARE.
 *
 * Authors:
 *   Serhiy Pshyk <serhiyx.pshyk@intel.com>
 **/

#include "common.h"
#include "collectd.h"

#include <pqos.h>

#define RDT_PLUGIN "intel_rdt"

#define RDT_MAX_SOCKETS 8
#define RDT_MAX_SOCKET_CORES 64
#define RDT_MAX_CORES (RDT_MAX_SOCKET_CORES * RDT_MAX_SOCKETS)

typedef enum {
  UNKNOWN = 0,
  CONFIGURATION_ERROR,
} rdt_config_status;

struct rdt_core_group_s {
  char *desc;
  size_t num_cores;
  unsigned *cores;
  enum pqos_mon_event events;
};
typedef struct rdt_core_group_s rdt_core_group_t;

struct rdt_ctx_s {
  rdt_core_group_t cgroups[RDT_MAX_CORES];
  struct pqos_mon_data *pgroups[RDT_MAX_CORES];
  size_t num_groups;
  const struct pqos_cpuinfo *pqos_cpu;
  const struct pqos_cap *pqos_cap;
  const struct pqos_capability *cap_mon;
};
typedef struct rdt_ctx_s rdt_ctx_t;

static rdt_ctx_t *g_rdt = NULL;

static rdt_config_status g_state = UNKNOWN;

static int isdup(const uint64_t *nums, size_t size, uint64_t val) {
  for (size_t i = 0; i < size; i++)
    if (nums[i] == val)
      return 1;
  return 0;
}

static int strtouint64(const char *s, uint64_t *n) {
  char *endptr = NULL;

  assert(s != NULL);
  assert(n != NULL);

  *n = strtoull(s, &endptr, 0);

  if (!(*s != '\0' && *endptr == '\0')) {
    DEBUG(RDT_PLUGIN ": Error converting '%s' to unsigned number.", s);
    return -EINVAL;
  }

  return 0;
}

/*
 * NAME
 *   strlisttonums
 *
 * DESCRIPTION
 *   Converts string of characters representing list of numbers into array of
 *   numbers. Allowed formats are:
 *     0,1,2,3
 *     0-10,20-18
 *     1,3,5-8,10,0x10-12
 *
 *   Numbers can be in decimal or hexadecimal format.
 *
 * PARAMETERS
 *   `s'         String representing list of unsigned numbers.
 *   `nums'      Array to put converted numeric values into.
 *   `max'       Maximum number of elements that nums can accommodate.
 *
 * RETURN VALUE
 *    Number of elements placed into nums.
 */
static size_t strlisttonums(char *s, uint64_t *nums, size_t max) {
  int ret;
  size_t index = 0;
  char *saveptr = NULL;

  if (s == NULL || nums == NULL || max == 0)
    return index;

  for (;;) {
    char *p = NULL;
    char *token = NULL;

    token = strtok_r(s, ",", &saveptr);
    if (token == NULL)
      break;

    s = NULL;

    while (isspace(*token))
      token++;
    if (*token == '\0')
      continue;

    p = strchr(token, '-');
    if (p != NULL) {
      uint64_t n, start, end;
      *p = '\0';
      ret = strtouint64(token, &start);
      if (ret < 0)
        return 0;
      ret = strtouint64(p + 1, &end);
      if (ret < 0)
        return 0;
      if (start > end) {
        return 0;
      }
      for (n = start; n <= end; n++) {
        if (!(isdup(nums, index, n))) {
          nums[index] = n;
          index++;
        }
        if (index >= max)
          return index;
      }
    } else {
      uint64_t val;

      ret = strtouint64(token, &val);
      if (ret < 0)
        return 0;

      if (!(isdup(nums, index, val))) {
        nums[index] = val;
        index++;
      }
      if (index >= max)
        return index;
    }
  }

  return index;
}

/*
 * NAME
 *   cgroup_cmp
 *
 * DESCRIPTION
 *   Function to compare cores in 2 core groups.
 *
 * PARAMETERS
 *   `cg_a'      Pointer to core group a.
 *   `cg_b'      Pointer to core group b.
 *
 * RETURN VALUE
 *    1 if both groups contain the same cores
 *    0 if none of their cores match
 *    -1 if some but not all cores match
 */
static int cgroup_cmp(const rdt_core_group_t *cg_a,
                      const rdt_core_group_t *cg_b) {
  int found = 0;

  assert(cg_a != NULL);
  assert(cg_b != NULL);

  const int sz_a = cg_a->num_cores;
  const int sz_b = cg_b->num_cores;
  const unsigned *tab_a = cg_a->cores;
  const unsigned *tab_b = cg_b->cores;

  for (int i = 0; i < sz_a; i++) {
    for (int j = 0; j < sz_b; j++)
      if (tab_a[i] == tab_b[j])
        found++;
  }
  /* if no cores are the same */
  if (!found)
    return 0;
  /* if group contains same cores */
  if (sz_a == sz_b && sz_b == found)
    return 1;
  /* if not all cores are the same */
  return -1;
}

static int cgroup_set(rdt_core_group_t *cg, char *desc, uint64_t *cores,
                      size_t num_cores) {
  assert(cg != NULL);
  assert(desc != NULL);
  assert(cores != NULL);
  assert(num_cores > 0);

  cg->cores = calloc(num_cores, sizeof(unsigned));
  if (cg->cores == NULL) {
    ERROR(RDT_PLUGIN ": Error allocating core group table");
    return -ENOMEM;
  }
  cg->num_cores = num_cores;
  cg->desc = strdup(desc);
  if (cg->desc == NULL) {
    ERROR(RDT_PLUGIN ": Error allocating core group description");
    sfree(cg->cores);
    return -ENOMEM;
  }

  for (size_t i = 0; i < num_cores; i++)
    cg->cores[i] = (unsigned)cores[i];

  return 0;
}

/*
 * NAME
 *   oconfig_to_cgroups
 *
 * DESCRIPTION
 *   Function to set the descriptions and cores for each core group.
 *   Takes a config option containing list of strings that are used to set
 *   core group values.
 *
 * PARAMETERS
 *   `item'        Config option containing core groups.
 *   `groups'      Table of core groups to set values in.
 *   `max_groups'  Maximum number of core groups allowed.
 *
 * RETURN VALUE
 *   On success, the number of core groups set up. On error, appropriate
 *   negative error value.
 */
static int oconfig_to_cgroups(oconfig_item_t *item, rdt_core_group_t *groups,
                              size_t max_groups) {
  int index = 0;

  assert(groups != NULL);
  assert(max_groups > 0);
  assert(item != NULL);

  for (int j = 0; j < item->values_num; j++) {
    int ret;
    size_t n;
    uint64_t cores[RDT_MAX_CORES] = {0};
    char value[DATA_MAX_NAME_LEN];

    if ((item->values[j].value.string == NULL) ||
        (strlen(item->values[j].value.string) == 0))
      continue;

    sstrncpy(value, item->values[j].value.string, sizeof(value));

    n = strlisttonums(value, cores, STATIC_ARRAY_SIZE(cores));
    if (n == 0) {
      ERROR(RDT_PLUGIN ": Error parsing core group (%s)",
            item->values[j].value.string);
      return -EINVAL;
    }

    /* set core group info */
    ret = cgroup_set(&groups[index], item->values[j].value.string, cores, n);
    if (ret < 0)
      return ret;

    index++;

    if (index >= max_groups) {
      WARNING(RDT_PLUGIN ": Too many core groups configured");
      return index;
    }
  }

  return index;
}

#if COLLECT_DEBUG
static void rdt_dump_cgroups(void) {
  char cores[RDT_MAX_CORES * 4];

  if (g_rdt == NULL)
    return;

  DEBUG(RDT_PLUGIN ": Core Groups Dump");
  DEBUG(RDT_PLUGIN ":  groups count: %zu", g_rdt->num_groups);

  for (int i = 0; i < g_rdt->num_groups; i++) {

    memset(cores, 0, sizeof(cores));
    for (int j = 0; j < g_rdt->cgroups[i].num_cores; j++) {
      snprintf(cores + strlen(cores), sizeof(cores) - strlen(cores) - 1, " %d",
               g_rdt->cgroups[i].cores[j]);
    }

    DEBUG(RDT_PLUGIN ":  group[%d]:", i);
    DEBUG(RDT_PLUGIN ":    description: %s", g_rdt->cgroups[i].desc);
    DEBUG(RDT_PLUGIN ":    cores: %s", cores);
    DEBUG(RDT_PLUGIN ":    events: 0x%X", g_rdt->cgroups[i].events);
  }

  return;
}

static inline double bytes_to_kb(const double bytes) { return bytes / 1024.0; }

static inline double bytes_to_mb(const double bytes) {
  return bytes / (1024.0 * 1024.0);
}

static void rdt_dump_data(void) {
  /*
   * CORE - monitored group of cores
   * RMID - Resource Monitoring ID associated with the monitored group
   * LLC - last level cache occupancy
   * MBL - local memory bandwidth
   * MBR - remote memory bandwidth
   */
  DEBUG("  CORE     RMID    LLC[KB]   MBL[MB]    MBR[MB]");
  for (int i = 0; i < g_rdt->num_groups; i++) {

    const struct pqos_event_values *pv = &g_rdt->pgroups[i]->values;

    double llc = bytes_to_kb(pv->llc);
    double mbr = bytes_to_mb(pv->mbm_remote_delta);
    double mbl = bytes_to_mb(pv->mbm_local_delta);

    DEBUG(" [%s] %8u %10.1f %10.1f %10.1f", g_rdt->cgroups[i].desc,
          g_rdt->pgroups[i]->poll_ctx[0].rmid, llc, mbl, mbr);
  }
}
#endif /* COLLECT_DEBUG */

static void rdt_free_cgroups(void) {
  for (int i = 0; i < RDT_MAX_CORES; i++) {
    sfree(g_rdt->cgroups[i].desc);

    sfree(g_rdt->cgroups[i].cores);
    g_rdt->cgroups[i].num_cores = 0;

    sfree(g_rdt->pgroups[i]);
  }
}

static int rdt_default_cgroups(void) {
  int ret;

  /* configure each core in separate group */
  for (unsigned i = 0; i < g_rdt->pqos_cpu->num_cores; i++) {
    char desc[DATA_MAX_NAME_LEN];
    uint64_t core = i;

    ssnprintf(desc, sizeof(desc), "%d", g_rdt->pqos_cpu->cores[i].lcore);

    /* set core group info */
    ret = cgroup_set(&g_rdt->cgroups[i], desc, &core, 1);
    if (ret < 0)
      return ret;
  }

  return g_rdt->pqos_cpu->num_cores;
}

static int rdt_is_core_id_valid(int core_id) {

  for (int i = 0; i < g_rdt->pqos_cpu->num_cores; i++)
    if (core_id == g_rdt->pqos_cpu->cores[i].lcore)
      return 1;

  return 0;
}

static int rdt_config_cgroups(oconfig_item_t *item) {
  int n = 0;
  enum pqos_mon_event events = 0;

  if (item == NULL) {
    DEBUG(RDT_PLUGIN ": cgroups_config: Invalid argument.");
    return -EINVAL;
  }

  DEBUG(RDT_PLUGIN ": Core groups [%d]:", item->values_num);
  for (int j = 0; j < item->values_num; j++) {
    if (item->values[j].type != OCONFIG_TYPE_STRING) {
      ERROR(RDT_PLUGIN ": given core group value is not a string [idx=%d]", j);
      return -EINVAL;
    }
    DEBUG(RDT_PLUGIN ":  [%d]: %s", j, item->values[j].value.string);
  }

  n = oconfig_to_cgroups(item, g_rdt->cgroups, g_rdt->pqos_cpu->num_cores);
  if (n < 0) {
    rdt_free_cgroups();
    ERROR(RDT_PLUGIN ": Error parsing core groups configuration.");
    return -EINVAL;
  }

  /* validate configured core id values */
  for (int group_idx = 0; group_idx < n; group_idx++) {
    for (int core_idx = 0; core_idx < g_rdt->cgroups[group_idx].num_cores;
         core_idx++) {
      if (!rdt_is_core_id_valid(g_rdt->cgroups[group_idx].cores[core_idx])) {
        ERROR(RDT_PLUGIN ": Core group '%s' contains invalid core id '%d'",
                g_rdt->cgroups[group_idx].desc,
                (int)g_rdt->cgroups[group_idx].cores[core_idx]);
        rdt_free_cgroups();
        return -EINVAL;
      }
    }
  }

  if (n == 0) {
    /* create default core groups if "Cores" config option is empty */
    n = rdt_default_cgroups();
    if (n < 0) {
      rdt_free_cgroups();
      ERROR(RDT_PLUGIN ": Error creating default core groups configuration.");
      return n;
    }
    INFO(RDT_PLUGIN
         ": No core groups configured. Default core groups created.");
  }

  /* Get all available events on this platform */
  for (int i = 0; i < g_rdt->cap_mon->u.mon->num_events; i++)
    events |= g_rdt->cap_mon->u.mon->events[i].type;

  events &= ~(PQOS_PERF_EVENT_LLC_MISS);

  DEBUG(RDT_PLUGIN ": Number of cores in the system: %u",
        g_rdt->pqos_cpu->num_cores);
  DEBUG(RDT_PLUGIN ": Available events to monitor: %#x", events);

  g_rdt->num_groups = n;
  for (int i = 0; i < n; i++) {
    for (int j = 0; j < i; j++) {
      int found = 0;
      found = cgroup_cmp(&g_rdt->cgroups[j], &g_rdt->cgroups[i]);
      if (found != 0) {
        rdt_free_cgroups();
        ERROR(RDT_PLUGIN ": Cannot monitor same cores in different groups.");
        return -EINVAL;
      }
    }

    g_rdt->cgroups[i].events = events;
    g_rdt->pgroups[i] = calloc(1, sizeof(*g_rdt->pgroups[i]));
    if (g_rdt->pgroups[i] == NULL) {
      rdt_free_cgroups();
      ERROR(RDT_PLUGIN ": Failed to allocate memory for monitoring data.");
      return -ENOMEM;
    }
  }

  return 0;
}

static void rdt_pqos_log(void *context, const size_t size, const char *msg) {
  DEBUG(RDT_PLUGIN ": %s", msg);
}

static int rdt_preinit(void) {
  int ret;

  if (g_rdt != NULL) {
    /* already initialized if config callback was called before init callback */
    return 0;
  }

  g_rdt = calloc(1, sizeof(*g_rdt));
  if (g_rdt == NULL) {
    ERROR(RDT_PLUGIN ": Failed to allocate memory for rdt context.");
    return -ENOMEM;
  }

  struct pqos_config pqos = {.fd_log = -1,
                             .callback_log = rdt_pqos_log,
                             .context_log = NULL,
                             .verbose = 0};

  ret = pqos_init(&pqos);
  if (ret != PQOS_RETVAL_OK) {
    ERROR(RDT_PLUGIN ": Error initializing PQoS library!");
    goto rdt_preinit_error1;
  }

  ret = pqos_cap_get(&g_rdt->pqos_cap, &g_rdt->pqos_cpu);
  if (ret != PQOS_RETVAL_OK) {
    ERROR(RDT_PLUGIN ": Error retrieving PQoS capabilities.");
    goto rdt_preinit_error2;
  }

  ret = pqos_cap_get_type(g_rdt->pqos_cap, PQOS_CAP_TYPE_MON, &g_rdt->cap_mon);
  if (ret == PQOS_RETVAL_PARAM) {
    ERROR(RDT_PLUGIN ": Error retrieving monitoring capabilities.");
    goto rdt_preinit_error2;
  }

  if (g_rdt->cap_mon == NULL) {
    ERROR(
        RDT_PLUGIN
        ": Monitoring capability not detected. Nothing to do for the plugin.");
    goto rdt_preinit_error2;
  }

  /* Reset pqos monitoring groups registers */
  pqos_mon_reset();

  return 0;

rdt_preinit_error2:
  pqos_fini();

rdt_preinit_error1:

  sfree(g_rdt);

  return -1;
}

static int rdt_config(oconfig_item_t *ci) {
  if (rdt_preinit() != 0) {
    g_state = CONFIGURATION_ERROR;
    /* if we return -1 at this point collectd
      reports a failure in configuration and
      aborts
    */
    return (0);
  }

  for (int i = 0; i < ci->children_num; i++) {
    oconfig_item_t *child = ci->children + i;

    if (strcasecmp("Cores", child->key) == 0) {
      if (rdt_config_cgroups(child) != 0) {
        g_state = CONFIGURATION_ERROR;
        /* if we return -1 at this point collectd
           reports a failure in configuration and
           aborts
         */
	return (0);
      }

#if COLLECT_DEBUG
      rdt_dump_cgroups();
#endif /* COLLECT_DEBUG */
    } else {
      ERROR(RDT_PLUGIN ": Unknown configuration parameter \"%s\".", child->key);
    }
  }

<<<<<<< HEAD
exit:
  return 0;
=======
  return (0);
>>>>>>> 25ecb566
}

static void rdt_submit_derive(char *cgroup, char *type, char *type_instance,
                              derive_t value) {
  value_list_t vl = VALUE_LIST_INIT;

  vl.values = &(value_t){.derive = value};
  vl.values_len = 1;

  sstrncpy(vl.plugin, RDT_PLUGIN, sizeof(vl.plugin));
  snprintf(vl.plugin_instance, sizeof(vl.plugin_instance), "%s", cgroup);
  sstrncpy(vl.type, type, sizeof(vl.type));
  if (type_instance)
    sstrncpy(vl.type_instance, type_instance, sizeof(vl.type_instance));

  plugin_dispatch_values(&vl);
}

static void rdt_submit_gauge(char *cgroup, char *type, char *type_instance,
                             gauge_t value) {
  value_list_t vl = VALUE_LIST_INIT;

  vl.values = &(value_t){.gauge = value};
  vl.values_len = 1;

  sstrncpy(vl.plugin, RDT_PLUGIN, sizeof(vl.plugin));
  snprintf(vl.plugin_instance, sizeof(vl.plugin_instance), "%s", cgroup);
  sstrncpy(vl.type, type, sizeof(vl.type));
  if (type_instance)
    sstrncpy(vl.type_instance, type_instance, sizeof(vl.type_instance));

  plugin_dispatch_values(&vl);
}

static int rdt_read(__attribute__((unused)) user_data_t *ud) {
  int ret;

  if (g_rdt == NULL) {
    ERROR(RDT_PLUGIN ": rdt_read: plugin not initialized.");
    return -EINVAL;
  }

  ret = pqos_mon_poll(&g_rdt->pgroups[0], (unsigned)g_rdt->num_groups);
  if (ret != PQOS_RETVAL_OK) {
    ERROR(RDT_PLUGIN ": Failed to poll monitoring data.");
    return -1;
  }

#if COLLECT_DEBUG
  rdt_dump_data();
#endif /* COLLECT_DEBUG */

  for (int i = 0; i < g_rdt->num_groups; i++) {
    enum pqos_mon_event mbm_events =
        (PQOS_MON_EVENT_LMEM_BW | PQOS_MON_EVENT_TMEM_BW |
         PQOS_MON_EVENT_RMEM_BW);

    const struct pqos_event_values *pv = &g_rdt->pgroups[i]->values;

    /* Submit only monitored events data */

    if (g_rdt->cgroups[i].events & PQOS_MON_EVENT_L3_OCCUP)
      rdt_submit_gauge(g_rdt->cgroups[i].desc, "bytes", "llc", pv->llc);

    if (g_rdt->cgroups[i].events & PQOS_PERF_EVENT_IPC)
      rdt_submit_gauge(g_rdt->cgroups[i].desc, "ipc", NULL, pv->ipc);

    if (g_rdt->cgroups[i].events & mbm_events) {
      rdt_submit_derive(g_rdt->cgroups[i].desc, "memory_bandwidth", "local",
                        pv->mbm_local_delta);
      rdt_submit_derive(g_rdt->cgroups[i].desc, "memory_bandwidth", "remote",
                        pv->mbm_remote_delta);
    }
  }

  return 0;
}

static int rdt_init(void) {
  int ret;

  if(g_state == CONFIGURATION_ERROR)
    return -1;

  ret = rdt_preinit();
  if (ret != 0)
    return ret;

  /* Start monitoring */
  for (int i = 0; i < g_rdt->num_groups; i++) {
    rdt_core_group_t *cg = &g_rdt->cgroups[i];

    ret = pqos_mon_start(cg->num_cores, cg->cores, cg->events, (void *)cg->desc,
                         g_rdt->pgroups[i]);

    if (ret != PQOS_RETVAL_OK)
      ERROR(RDT_PLUGIN ": Error starting monitoring group %s (pqos status=%d)",
            cg->desc, ret);
  }

  return 0;
}

static int rdt_shutdown(void) {
  int ret;

  DEBUG(RDT_PLUGIN ": rdt_shutdown.");

  if (g_rdt == NULL)
    return 0;

  /* Stop monitoring */
  for (int i = 0; i < g_rdt->num_groups; i++) {
    pqos_mon_stop(g_rdt->pgroups[i]);
  }

  ret = pqos_fini();
  if (ret != PQOS_RETVAL_OK)
    ERROR(RDT_PLUGIN ": Error shutting down PQoS library.");

  rdt_free_cgroups();
  sfree(g_rdt);

  return 0;
}

void module_register(void) {
  plugin_register_init(RDT_PLUGIN, rdt_init);
  plugin_register_complex_config(RDT_PLUGIN, rdt_config);
  plugin_register_complex_read(NULL, RDT_PLUGIN, rdt_read, 0, NULL);
  plugin_register_shutdown(RDT_PLUGIN, rdt_shutdown);
}<|MERGE_RESOLUTION|>--- conflicted
+++ resolved
@@ -563,7 +563,7 @@
            reports a failure in configuration and
            aborts
          */
-	return (0);
+        return (0);
       }
 
 #if COLLECT_DEBUG
@@ -574,12 +574,7 @@
     }
   }
 
-<<<<<<< HEAD
-exit:
-  return 0;
-=======
-  return (0);
->>>>>>> 25ecb566
+  return 0;
 }
 
 static void rdt_submit_derive(char *cgroup, char *type, char *type_instance,
