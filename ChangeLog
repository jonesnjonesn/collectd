--- conflicted
+++ resolved
@@ -1,4 +1,3 @@
-<<<<<<< HEAD
 2010-01-14, Version 4.9.1
 	* Documentation: Some manpage fixes.
 	* Default config: Added sample configuration for missing plugins.
@@ -52,7 +51,7 @@
 	  storage has been added.
 	* scale target: This target to scale (multiply) values by an arbitrary
 	  value has been added.
-=======
+
 2010-04-07, Version 4.8.4
 	* Build system, various plugins: Fixes for AIX compatibility have been
 	  added. Thanks to Manuel Sanmartin for his patches.
@@ -83,7 +82,6 @@
 	  fixed. Thanks to Peter Warasin for pointing it out.
 	* write_http plugin: Use the "any" authentication schema. This used to
 	  be "digest". Thanks to Paul Sadauskas for the patch.
->>>>>>> a841b5f2
 
 2010-01-14, Version 4.8.3
 	* Documentation: Some manpage fixes.
